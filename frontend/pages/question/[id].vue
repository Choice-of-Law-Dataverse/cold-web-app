<template>
  <main class="px-6">
    <div class="mx-auto" style="max-width: var(--container-width); width: 100%">
      <div class="col-span-12">
        <DetailDisplay
          :loading="loading"
          :resultData="processedAnswerData"
          :keyLabelPairs="filteredKeyLabelPairs"
          :valueClassMap="valueClassMap"
          formattedSourceTable="Question"
        >
          <!-- Custom rendering for Legal provision articles -->
          <template #domestic-legal-provisions="{ value }">
            <QuestionSourceList
              :sources="
                [
                  ...(value ||
                  processedAnswerData?.['Domestic Legal Provisions'] ||
                  processedAnswerData?.['Jurisdictions Literature ID']
                    ? [
                        value ||
                          processedAnswerData?.['Domestic Legal Provisions'] ||
                          processedAnswerData?.['Jurisdictions Literature ID'],
                      ]
                    : []),
                ].filter(Boolean)
              "
              :fallbackData="processedAnswerData"
              :valueClassMap="valueClassMap"
              :noLinkList="[
                processedAnswerData?.['Jurisdictions Literature ID'],
              ]"
              :fetchOupChapter="true"
              :fetchPrimarySource="true"
            />
          </template>

          <!-- Custom rendering for Court Decisions ID -->
          <template #court-decisions-id="{ value }">
            <div v-if="Array.isArray(value) && value.length">
              <ul>
                <li
                  v-for="(caseId, index) in value"
                  :key="index"
                  :class="
                    valueClassMap['Court Decisions ID'] || 'result-value-small'
                  "
                >
                  <CourtCaseLink :caseId="caseId" />
                </li>
              </ul>
            </div>
          </template>

          <!-- Related Literature -->
          <template #related-literature>
            <RelatedLiterature
              :themes="processedAnswerData?.Themes || ''"
              :valueClassMap="valueClassMap['Related Literature']"
            />
          </template>
        </DetailDisplay>
      </div>
    </div>
  </main>
</template>

<script setup lang="ts">
import { ref, onMounted, computed } from 'vue'
import { useRoute } from 'vue-router'
import DetailDisplay from '~/components/DetailDisplay.vue'
import CourtCaseLink from '~/components/CourtCaseLink.vue'

const route = useRoute() // Access the route to get the ID param
const answerData = ref(null) // Store fetched court decision data
const loading = ref(true) // Track loading state

const config = useRuntimeConfig()

async function fetchAnswer(id: string) {
  const jsonPayload = {
    table: 'Answers',
    id: id,
  }

  try {
    const response = await fetch(`${config.public.apiBaseUrl}/search/details`, {
      method: 'POST',
      headers: {
        authorization: `Bearer ${config.public.FASTAPI}`,
        'Content-Type': 'application/json',
      },
      body: JSON.stringify(jsonPayload),
    })

    if (!response.ok) throw new Error('Failed to fetch answer')

    answerData.value = await response.json()
  } catch (error) {
    console.error('Error fetching answer:', error)
  } finally {
    loading.value = false
  }
}

// Define the keys and labels for dynamic rendering
const keyLabelPairs = [
  { key: 'Question', label: 'Question' },
  { key: 'Answer', label: 'Answer' },
  { key: 'More Information', label: 'More Information' },
  {
    key: 'Domestic Legal Provisions',
    label: 'Source',
  },
  { key: 'Court Decisions ID', label: 'related cases' },
  { key: 'Related Literature', label: '' },
]

const valueClassMap = {
  Question: 'result-value-medium',
  Answer: 'result-value-large',
<<<<<<< HEAD
  'Domestic Legal Provisions': 'result-value-small',
  'Case ID': 'result-value-small',
=======
  'Legal provision articles': 'result-value-small',
  'Court Decisions ID': 'result-value-small',
>>>>>>> 574234b5
}

// Preprocess data to handle custom rendering cases
const processedAnswerData = computed(() => {
  if (!answerData.value) return null
  return {
    ...answerData.value,
<<<<<<< HEAD
    'Domestic Legal Provisions':
      answerData.value['Domestic Legal Provisions'] || '',
    'Case ID': answerData.value['Case ID']
      ? answerData.value['Case ID'].split(',').map((caseId) => caseId.trim())
=======
    'Legal provision articles':
      answerData.value['Legal provision articles'] || '',
    'Court Decisions ID': answerData.value['Court Decisions ID']
      ? answerData.value['Court Decisions ID']
          .split(',')
          .map((caseId) => caseId.trim())
>>>>>>> 574234b5
      : [],
  }
})

const filteredKeyLabelPairs = computed(() => {
  if (!processedAnswerData.value) return keyLabelPairs

  const caseIds = processedAnswerData.value['Court Decisions ID']
  const hasRelatedCases = Array.isArray(caseIds) && caseIds.length > 0

  return keyLabelPairs.filter((pair) => {
    if (pair.key === 'Court Decisions ID') {
      return hasRelatedCases
    }
    return true
  })
})

onMounted(() => {
  const id = route.params.id as string
  fetchAnswer(id).then(() => {
    if (answerData.value?.Themes) {
    }
  })
})
</script><|MERGE_RESOLUTION|>--- conflicted
+++ resolved
@@ -119,13 +119,9 @@
 const valueClassMap = {
   Question: 'result-value-medium',
   Answer: 'result-value-large',
-<<<<<<< HEAD
   'Domestic Legal Provisions': 'result-value-small',
-  'Case ID': 'result-value-small',
-=======
-  'Legal provision articles': 'result-value-small',
   'Court Decisions ID': 'result-value-small',
->>>>>>> 574234b5
+
 }
 
 // Preprocess data to handle custom rendering cases
@@ -133,19 +129,12 @@
   if (!answerData.value) return null
   return {
     ...answerData.value,
-<<<<<<< HEAD
     'Domestic Legal Provisions':
       answerData.value['Domestic Legal Provisions'] || '',
-    'Case ID': answerData.value['Case ID']
-      ? answerData.value['Case ID'].split(',').map((caseId) => caseId.trim())
-=======
-    'Legal provision articles':
-      answerData.value['Legal provision articles'] || '',
     'Court Decisions ID': answerData.value['Court Decisions ID']
       ? answerData.value['Court Decisions ID']
           .split(',')
           .map((caseId) => caseId.trim())
->>>>>>> 574234b5
       : [],
   }
 })
