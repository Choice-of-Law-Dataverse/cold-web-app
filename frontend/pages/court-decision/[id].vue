--- conflicted
+++ resolved
@@ -1,5 +1,4 @@
 <template>
-<<<<<<< HEAD
   <BaseDetailLayout
     :loading="loading"
     :resultData="modifiedCourtDecision"
@@ -7,6 +6,11 @@
     :valueClassMap="valueClassMap"
     sourceTable="Court Decisions"
   >
+    <template #publication-date-iso="{ value }">
+      <p class="result-value-small">
+        {{ formatDate(value) || 'N/A' }}
+      </p>
+    </template>
     <template #related-literature="{ value }">
       <RelatedLiterature
         :themes="themes"
@@ -21,37 +25,10 @@
     v-if="error"
     type="error"
     class="mx-auto mt-4"
-    style="max-width: var(--container-width);"
+    style="max-width: var(--container-width)"
   >
     {{ error }}
   </UAlert>
-=======
-  <main class="px-6">
-    <div class="mx-auto" style="max-width: var(--container-width); width: 100%">
-      <div class="col-span-12">
-        <DetailDisplay
-          v-if="courtDecision"
-          :resultData="modifiedCourtDecision"
-          :keyLabelPairs="computedKeyLabelPairs"
-          :valueClassMap="valueClassMap"
-          formattedSourceTable="Court Decisions"
-        >
-          <template #publication-date-iso="{ value }">
-            <p class="result-value-small">
-              {{ formatDate(value) || 'N/A' }}
-            </p>
-          </template>
-          <template #related-literature>
-            <RelatedLiterature
-              :themes="courtDecision?.Themes || ''"
-              :valueClassMap="valueClassMap['Related Literature']"
-            />
-          </template>
-        </DetailDisplay>
-      </div>
-    </div>
-  </main>
->>>>>>> eeb9c5a7
 </template>
 
 <script setup>
@@ -66,7 +43,10 @@
 const route = useRoute()
 const { loading, error, data: courtDecision, fetchData } = useApiFetch()
 
-const { computedKeyLabelPairs, valueClassMap } = useDetailDisplay(courtDecision, courtDecisionConfig)
+const { computedKeyLabelPairs, valueClassMap } = useDetailDisplay(
+  courtDecision,
+  courtDecisionConfig
+)
 
 // Debug the court decision data
 watch(courtDecision, (newValue) => {
@@ -76,41 +56,11 @@
   }
 })
 
-<<<<<<< HEAD
 const themes = computed(() => {
   if (!courtDecision.value) return ''
   const themesData = courtDecision.value['Themes']
   console.log('Processing themes for RelatedLiterature:', themesData)
   return themesData || ''
-=======
-// Define the keys and labels for dynamic rendering
-const keyLabelPairs = [
-  { key: 'Case Title', label: 'Case Title' },
-  { key: 'Publication Date ISO', label: 'Date' },
-  { key: 'Instance', label: 'Instance' },
-  { key: 'Abstract', label: 'Abstract' },
-  { key: 'Relevant Facts', label: 'Relevant Facts' },
-  { key: 'Choice of Law Issue', label: 'Choice of Law Issue' },
-  { key: "Court's Position", label: "Court's Position" },
-  {
-    key: 'Text of the Relevant Legal Provisions',
-    label: 'Text of the Relevant Legal Provisions',
-  },
-  { key: 'Case Citation', label: 'Case Citation' },
-  { key: 'Related Literature', label: '' },
-]
-
-const computedKeyLabelPairs = computed(() => {
-  const data: Record<string, any> = courtDecision.value || {}
-
-  return keyLabelPairs.map((pair) => ({
-    ...pair,
-    value:
-      pair.key === 'Case Title' && data['Case Title'] === 'Not found'
-        ? data['Case Citation']
-        : data[pair.key],
-  }))
->>>>>>> eeb9c5a7
 })
 
 const modifiedCourtDecision = computed(() => {
@@ -121,7 +71,7 @@
       courtDecision.value['Case Title'] === 'Not found'
         ? courtDecision.value['Case Citation']
         : courtDecision.value['Case Title'],
-    'Related Literature': themes.value
+    'Related Literature': themes.value,
   }
 })
 
@@ -141,9 +91,12 @@
 })
 
 // Refetch if the route ID changes
-watch(() => route.params.id, (newId) => {
-  if (newId) {
-    fetchCourtDecision()
+watch(
+  () => route.params.id,
+  (newId) => {
+    if (newId) {
+      fetchCourtDecision()
+    }
   }
-})
+)
 </script>