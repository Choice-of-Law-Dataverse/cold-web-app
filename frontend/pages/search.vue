<template>
  <div>
    <!-- Show error message if there's an API error -->
    <div v-if="apiError" class="error-message">
      <p>
        We're sorry, but we encountered an error while processing your search.
        Please try again later.
      </p>
      <p class="error-details">{{ apiError }}</p>
    </div>
    <!-- Pass searchResults, totalMatches, and loading state -->
    <SearchResults
      v-else
      :data="{ tables: searchResults }"
      :total-matches="totalMatches"
      :loading="loading"
      v-model:filters="filter"
    />
    <div v-if="searchResults.length < totalMatches" class="mt-4 text-center">
      <button
        @click="loadMoreResults"
        class="px-4 py-2 bg-gray-200 rounded hover:bg-gray-300"
        :disabled="loading"
      >
        {{ loading ? 'Loading...' : 'Load more results' }}
      </button>
    </div>
    <div v-if="!loading" class="result-value-small text-center pt-4">
      <UButton
        to="/learn?tab=methodology#how-the-search-works"
        variant="link"
        icon="i-material-symbols:arrow-forward"
        trailing
        >Learn how the search works</UButton
      >
    </div>
  </div>
</template>

<script setup>
import { ref, onMounted, watch, computed } from 'vue'
import { useRoute, useRouter } from 'vue-router'
import SearchResults from './components/search-results/SearchResults.vue'

// Block a page from being indexed (https://nuxtseo.com/learn/controlling-crawlers#quick-implementation-guide)
useSeoMeta({
  robots: 'noindex, follow',
})

const route = useRoute()
const router = useRouter()
const searchQuery = ref(route.query.q || '') // Holds the search query from the URL
const searchResults = ref([]) // Stores search results to be displayed
const loading = ref(false) // Tracks the loading state for the API call
const totalMatches = ref(0) // Save number of total matches to display at top of search results
<<<<<<< HEAD
=======
const apiError = ref(null) // Track API errors

>>>>>>> 039fef74
const config = useRuntimeConfig()
const currentPage = ref(1)

// Persistent filter state
const filter = ref({
  jurisdiction: route.query.jurisdiction,
  theme: route.query.theme,
  type: route.query.type,
})

const searchText = ref(route.query.q || '') // Initialize searchText from query

// Keep searchText in sync with searchQuery
watch(searchQuery, (newQuery) => {
  searchText.value = newQuery || ''
})

// Watch for changes in filter and fetch results
watch(
  filter,
  (newFilters, oldFilters) => {
    if (JSON.stringify(newFilters) === JSON.stringify(oldFilters)) return // Avoid redundant updates

    const query = {
      ...route.query, // Retain existing query parameters
      jurisdiction: newFilters.jurisdiction,
      theme: newFilters.theme,
      type: newFilters.type,
    }

    // Remove `q` if searchText is empty
    if (!searchText.value.trim()) {
      delete query.q
    }

    // Remove undefined values from query
    Object.keys(query).forEach((key) => {
      if (query[key] === undefined) {
        delete query[key]
      }
    })

    // Update URL and trigger search
    router
      .replace({
        name: 'search',
        query,
      })
      .then(() => {
        // Trigger a new search with the updated query and filters
        fetchSearchResults(searchText.value.trim(), newFilters)
      })
  },
  { deep: true }
)

// Watch for URL query updates to sync the dropdowns
watch(
  () => route.query, // Watch the entire query object
  (newQuery) => {
    // Update searchQuery and filters based on the URL
    searchQuery.value = newQuery.q || ''

    // Only update filters if they exist in the URL
    const newFilters = {}
    if (newQuery.jurisdiction) newFilters.jurisdiction = newQuery.jurisdiction
    if (newQuery.theme) newFilters.theme = newQuery.theme
    if (newQuery.type) newFilters.type = newQuery.type

    // Only update if the filters have actually changed
    if (JSON.stringify(newFilters) !== JSON.stringify(filter.value)) {
      filter.value = newFilters
    }

    // Trigger a new search with the updated query and filters
    fetchSearchResults(newQuery.q || '', newFilters)
  },
  { deep: true, immediate: true } // Add immediate to handle initial URL
)

// Function to fetch search results from the API
async function fetchSearchResults(query, filters, append = false) {
  if (!append) {
    currentPage.value = 1
    searchResults.value = []
  }

  loading.value = true
<<<<<<< HEAD
=======
  searchResults.value = []
  apiError.value = null // Reset any previous errors
>>>>>>> 039fef74

  const requestBody = {
    search_string: query,
    page: currentPage.value,
    page_size: 1, // Hard code number of search results per page
    filters: [],
  }

  // Add "Jurisdictions" filter if defined
  if (filters.jurisdiction) {
    requestBody.filters.push({
      column: 'jurisdictions',
      values: filters.jurisdiction.split(','),
    })
  }

  // Add "Themes" filter if defined
  if (filters.theme) {
    requestBody.filters.push({
      column: 'themes',
      values: filters.theme.split(','),
    })
  }

  // Set up mapping: Filter options have different wording to table names
  const typeFilterMapping = {
    Questions: 'Answers',
    'Court Decisions': 'Court Decisions',
    'Legal Instruments': 'Domestic Instruments',
    Literature: 'Literature',
  }

  // Add "Type" filter if defined
  if (filters.type) {
    requestBody.filters.push({
      column: 'tables',
      values: filters.type.split(',').map((type) => typeFilterMapping[type]),
    })
  }

  try {
    // Retrieve hostname safely (client only)
    const userHost =
      typeof window !== 'undefined' ? window.location.hostname : 'unknown'

    // Fetch user's IP address
    let userIp = 'Unknown'
    try {
      const ipResponse = await fetch('https://api.ipify.org?format=json')
      const ipData = await ipResponse.json()
      if (ipData.ip) {
        userIp = ipData.ip
      }
    } catch (error) {
      console.warn('Could not fetch IP address:', error)
    }

    // Add IP to request body safely
    requestBody.ip_address = userIp

    // Fetch detailed user info (browser, platform, etc.)
    const userInfo = await fetchUserInfo()
    const browserInfo = getBrowserInfo()

    // Add additional data to requestBody
    requestBody.ip_address = userIp
    requestBody.browser_info_navigator = browserInfo
    requestBody.browser_info_hint = userInfo || {}
    requestBody.hostname = userHost

<<<<<<< HEAD
    const response = await fetch(
      //`${config.public.apiBaseUrl}/search/`,
      `${config.public.apiBaseUrlPagination}/search/`,
      //'http://localhost:5000/search/',
      {
        method: 'POST',
        headers: {
          authorization: `Bearer ${config.public.FASTAPI}`,
          'Content-Type': 'application/json',
        },
        body: JSON.stringify(requestBody),
      }
    )
=======
    const response = await fetch(`${config.public.apiBaseUrl}/search/`, {
      method: 'POST',
      headers: {
        authorization: `Bearer ${config.public.FASTAPI}`,
        'Content-Type': 'application/json',
      },
      body: JSON.stringify(requestBody),
    })
>>>>>>> 039fef74

    if (!response.ok) {
      // Handle 5xx errors
      if (response.status >= 500) {
        throw new Error(
          `Server error (${response.status}): ${response.statusText}`
        )
      }
      // Handle other errors
      throw new Error(`API error (${response.status}): ${response.statusText}`)
    }

    const data = await response.json()

    totalMatches.value = data.total_matches || 0

    if (append) {
      searchResults.value = [
        ...searchResults.value,
        ...Object.values(data.results),
      ]
    } else {
      searchResults.value = Object.values(data.results)
    }

    //searchResults.value = Object.values(data.results)
  } catch (error) {
    console.error('Error fetching search results:', error)
    apiError.value = error.message
    searchResults.value = []
    totalMatches.value = 0
  } finally {
    loading.value = false
  }
}

function loadMoreResults() {
  currentPage.value += 1
  fetchSearchResults(searchQuery.value, filter.value, true)
}

onMounted(() => {
  // Initialize search text from query
  searchText.value = route.query.q || ''

  // Fetch search results based on query and filters
  fetchSearchResults(searchQuery.value || '', filter.value)
})

// Set up functions to retrieve user data (https://developer.mozilla.org/en-US/docs/Web/API/Navigator)

// Browser Info
const getBrowserInfo = () => {
  if (typeof window === 'undefined') return {}
  const userAgent = navigator.userAgent // User agent string with browser and OS info
  const platform = navigator.platform // Operating system platform
  const language = navigator.language // Browser's language setting
  const screenWidth = window.screen.width // Screen width
  const screenHeight = window.screen.height // Screen height

  return {
    userAgent, // Provides browser and OS information in a single string
    platform, // Provides info about the operating system
    language, // Browser language setting
    screenWidth, // Screen width in pixels
    screenHeight, // Screen height in pixels
  }
}

// User Info
const fetchUserInfo = async () => {
  try {
    // Initial request to get the client hints (https://developer.mozilla.org/en-US/docs/Web/HTTP/Headers#client_hints)
    await fetch(`${config.public.apiBaseUrl}/get_user_info`, {
      method: 'GET',
    })

    // After getting client hints from the browser, make a second request
    const response = await fetch(`${config.public.apiBaseUrl}/user_info`, {
      method: 'GET',
    })

    if (!response.ok) {
      throw new Error(`Failed to fetch user info: ${response.statusText}`)
    }

    const data = await response.json()
    return data // Return the user info data
  } catch (error) {
    console.error('Error fetching user info:', error)
    return null // Return null if there's an error
  }
}
</script>

<style scoped>
.error-message {
  padding: 2rem;
  margin: 2rem;
  background-color: var(--color-cold-red-light);
  border: 1px solid var(--color-cold-red);
  border-radius: 0.5rem;
  color: var(--color-cold-red);
}

.error-details {
  margin-top: 1rem;
  font-size: 0.875rem;
  opacity: 0.8;
}
</style><|MERGE_RESOLUTION|>--- conflicted
+++ resolved
@@ -53,11 +53,8 @@
 const searchResults = ref([]) // Stores search results to be displayed
 const loading = ref(false) // Tracks the loading state for the API call
 const totalMatches = ref(0) // Save number of total matches to display at top of search results
-<<<<<<< HEAD
-=======
 const apiError = ref(null) // Track API errors
 
->>>>>>> 039fef74
 const config = useRuntimeConfig()
 const currentPage = ref(1)
 
@@ -146,11 +143,8 @@
   }
 
   loading.value = true
-<<<<<<< HEAD
-=======
   searchResults.value = []
   apiError.value = null // Reset any previous errors
->>>>>>> 039fef74
 
   const requestBody = {
     search_string: query,
@@ -221,21 +215,6 @@
     requestBody.browser_info_hint = userInfo || {}
     requestBody.hostname = userHost
 
-<<<<<<< HEAD
-    const response = await fetch(
-      //`${config.public.apiBaseUrl}/search/`,
-      `${config.public.apiBaseUrlPagination}/search/`,
-      //'http://localhost:5000/search/',
-      {
-        method: 'POST',
-        headers: {
-          authorization: `Bearer ${config.public.FASTAPI}`,
-          'Content-Type': 'application/json',
-        },
-        body: JSON.stringify(requestBody),
-      }
-    )
-=======
     const response = await fetch(`${config.public.apiBaseUrl}/search/`, {
       method: 'POST',
       headers: {
@@ -244,7 +223,6 @@
       },
       body: JSON.stringify(requestBody),
     })
->>>>>>> 039fef74
 
     if (!response.ok) {
       // Handle 5xx errors
