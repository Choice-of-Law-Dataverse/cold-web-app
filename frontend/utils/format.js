--- conflicted
+++ resolved
@@ -1,33 +1,30 @@
 export function formatDate(dateString) {
-    if (!dateString) return null
+  if (!dateString) return null
 
-    const date = new Date(dateString)
+  const date = new Date(dateString)
 
-    // Check if it's January 1st
-    const isFirstOfJanuary =
-        date.getDate() === 1 && date.getMonth() === 0 // 0 = January
+  // Check if it's January 1st
+  const isFirstOfJanuary = date.getDate() === 1 && date.getMonth() === 0 // 0 = January
 
-    if (isFirstOfJanuary) {
-        return date.getFullYear().toString()
-    }
+  if (isFirstOfJanuary) {
+    return date.getFullYear().toString()
+  }
 
-    return date.toLocaleDateString('en-GB', {
-        year: 'numeric',
-        month: 'long',
-        day: 'numeric'
-    })
+  return date.toLocaleDateString('en-GB', {
+    year: 'numeric',
+    month: 'long',
+    day: 'numeric',
+  })
 }
 
-<<<<<<< HEAD
 export function extractYear(dateString) {
-    if (!dateString) return null;
+  if (!dateString) return null
 
-    const date = new Date(dateString);
-    return date.getFullYear().toString();
-=======
+  const date = new Date(dateString)
+  return date.getFullYear().toString()
+}
 export function formatYear(dateString) {
-    if (!dateString) return ''
-    const date = new Date(dateString)
-    return isNaN(date) ? '' : date.getFullYear()
->>>>>>> 7217aca7
+  if (!dateString) return ''
+  const date = new Date(dateString)
+  return isNaN(date) ? '' : date.getFullYear()
 }