--- conflicted
+++ resolved
@@ -199,7 +199,7 @@
   margin-bottom: 24px;
 }
 
-<<<<<<< HEAD
+
 // Info Box in Jurisdiction Map
 .info {
   position: absolute;
@@ -208,11 +208,11 @@
   font-family: 'Inter', Arial, sans-serif; /* Replace with your global font */
   padding-right: 12px;
   padding-bottom: 6px;
-=======
+}
+
 .cold-uselectmenu button {
   box-shadow: none !important;
   border: 1px solid var(--color-cold-gray) !important;
   border-radius: 0 !important;
   background-color: white !important;
->>>>>>> c8703917
 }