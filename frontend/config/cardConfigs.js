--- conflicted
+++ resolved
@@ -8,354 +8,348 @@
 
 // Question Card
 export const answerCardConfig = {
-    keyLabelPairs: [
-        {
-            key: 'Question',
-            label: 'Question',
-            emptyValueBehavior: {
-                action: 'display',
-                fallback: 'No question available',
-                fallbackClass: 'text-gray-500'
-            }
-        },
-        {
-            key: 'Answer',
-            label: 'Answer',
-            emptyValueBehavior: {
-                action: 'display',
-                fallback: 'No answer available',
-                fallbackClass: 'text-gray-500'
-            }
-        },
-        {
-            key: 'More Information',
-            label: 'More Information',
-            emptyValueBehavior: {
-                action: 'hide',
-            }
-        },
-        {
-            key: 'Domestic Legal Provisions',
-            label: 'Domestic Legal Provisions',
-            emptyValueBehavior: {
-                action: 'hide',
-            }
-        },
-        {
-            key: 'Domestic Instruments ID',
-            label: 'Domestic Instruments ID',
-            emptyValueBehavior: {
-                action: 'hide',
-            }
-        },
-        {
-            key: 'Literature',
-            label: 'Literature',
-            emptyValueBehavior: {
-                action: 'hide'
-            }
-        }
-    ],
-    valueClassMap: {
-        Question: 'result-value-medium',
-        Answer: 'result-value-large', // This will be overridden by getAnswerClass for Yes/No answers
-        'More Information': 'result-value-small'
-    },
-    gridConfig: {
-        question: {
-            columnSpan: 'md:col-span-4',
-            startColumn: 'md:col-start-1'
-        },
-        answer: {
-            columnSpan: 'md:col-span-2',
-            startColumn: 'md:col-start-6'
-        },
-        source: {
-            columnSpan: 'md:col-span-4',
-            startColumn: 'md:col-start-8'
-        }
-    },
-    getAnswerClass: (answer) => {
-        return answer === 'Yes' || answer === 'No'
-            ? 'result-value-large'
-            : 'result-value-medium'
-    }
+  keyLabelPairs: [
+    {
+      key: 'Question',
+      label: 'Question',
+      emptyValueBehavior: {
+        action: 'display',
+        fallback: 'No question available',
+        fallbackClass: 'text-gray-500',
+      },
+    },
+    {
+      key: 'Answer',
+      label: 'Answer',
+      emptyValueBehavior: {
+        action: 'display',
+        fallback: 'No answer available',
+        fallbackClass: 'text-gray-500',
+      },
+    },
+    {
+      key: 'More Information',
+      label: 'More Information',
+      emptyValueBehavior: {
+        action: 'hide',
+      },
+    },
+    {
+      key: 'Domestic Legal Provisions',
+      label: 'Domestic Legal Provisions',
+      emptyValueBehavior: {
+        action: 'hide',
+      },
+    },
+    {
+      key: 'Domestic Instruments ID',
+      label: 'Domestic Instruments ID',
+      emptyValueBehavior: {
+        action: 'hide',
+      },
+    },
+    {
+      key: 'Literature',
+      label: 'Literature',
+      emptyValueBehavior: {
+        action: 'hide',
+      },
+    },
+  ],
+  valueClassMap: {
+    Question: 'result-value-medium',
+    Answer: 'result-value-large', // This will be overridden by getAnswerClass for Yes/No answers
+    'More Information': 'result-value-small',
+  },
+  gridConfig: {
+    question: {
+      columnSpan: 'md:col-span-4',
+      startColumn: 'md:col-start-1',
+    },
+    answer: {
+      columnSpan: 'md:col-span-2',
+      startColumn: 'md:col-start-6',
+    },
+    source: {
+      columnSpan: 'md:col-span-4',
+      startColumn: 'md:col-start-8',
+    },
+  },
+  getAnswerClass: (answer) => {
+    return answer === 'Yes' || answer === 'No'
+      ? 'result-value-large'
+      : 'result-value-medium'
+  },
 }
 
 // Court Decision Card
 export const courtDecisionCardConfig = {
-    keyLabelPairs: [
-        {
-            key: 'Case Title',
-            label: 'Case Title',
-            emptyValueBehavior: {
-                action: 'display',
-                fallback: 'No case title available',
-                getFallback: (data) => {
-                    const title = data['Case Title']
-                    return !title || title.trim() === 'NA'
-                        ? data['Case Citation'] || 'No case citation available'
-                        : title
-                }
-            }
+  keyLabelPairs: [
+    {
+      key: 'Case Title',
+      label: 'Case Title',
+      emptyValueBehavior: {
+        action: 'display',
+        fallback: 'No case title available',
+        getFallback: (data) => {
+          const title = data['Case Title']
+          return !title || title.trim() === 'NA'
+            ? data['Case Citation'] || 'No case citation available'
+            : title
         },
-        {
-            key: 'Publication Date ISO',
-            label: 'Date',
-            emptyValueBehavior: {
-                action: 'display',
-                fallback: 'No date available'
-            }
-        },
-        {
-            key: 'Instance',
-            label: 'Instance',
-            emptyValueBehavior: {
-                action: 'display',
-                fallback: 'No instance available'
-            }
-        },
-        {
-            key: 'Choice of Law Issue',
-            label: 'Choice of Law Issue',
-            emptyValueBehavior: {
-                action: 'hide'
-            }
-        }
-    ],
-    valueClassMap: {
-        'Case Title': 'result-value-medium',
-        'Publication Date ISO': 'result-value-small',
-        'Instance': 'result-value-small',
-        'Choice of Law Issue': 'result-value-small'
-    },
-    gridConfig: {
-        caseTitle: {
-          columnSpan: 'md:col-span-3',
-          startColumn: 'md:col-start-1'
-        },
-        date: {
-            columnSpan: 'md:col-span-2',
-            startColumn: 'md:col-start-4'
-          },
-          instance: {
-            columnSpan: 'md:col-span-2',
-            startColumn: 'md:col-start-6'
-          },
-        choiceOfLaw: {
-          columnSpan: 'md:col-span-4',
-          startColumn: 'md:col-start-8'
-        }
-    }
+      },
+    },
+    {
+      key: 'Publication Date ISO',
+      label: 'Date',
+      emptyValueBehavior: {
+        action: 'display',
+        fallback: 'No date available',
+      },
+    },
+    {
+      key: 'Instance',
+      label: 'Instance',
+      emptyValueBehavior: {
+        action: 'display',
+        fallback: 'No instance available',
+      },
+    },
+    {
+      key: 'Choice of Law Issue',
+      label: 'Choice of Law Issue',
+      emptyValueBehavior: {
+        action: 'hide',
+      },
+    },
+  ],
+  valueClassMap: {
+    'Case Title': 'result-value-medium',
+    'Publication Date ISO': 'result-value-small',
+    Instance: 'result-value-small',
+    'Choice of Law Issue': 'result-value-small',
+  },
+  gridConfig: {
+    caseTitle: {
+      columnSpan: 'md:col-span-3',
+      startColumn: 'md:col-start-1',
+    },
+    date: {
+      columnSpan: 'md:col-span-2',
+      startColumn: 'md:col-start-4',
+    },
+    instance: {
+      columnSpan: 'md:col-span-2',
+      startColumn: 'md:col-start-6',
+    },
+    choiceOfLaw: {
+      columnSpan: 'md:col-span-4',
+      startColumn: 'md:col-start-8',
+    },
+  },
 }
 
 // Legal Instrument (Domestic Instrument) Card
 export const legislationCardConfig = {
-    keyLabelPairs: [
-        {
-            key: 'Title (in English)',
-            label: 'Name',
-            emptyValueBehavior: {
-                action: 'display',
-                fallback: 'No title available'
-            }
-        },
-        {
-            key: 'Abbreviation',
-            label: 'Abbreviation',
-            emptyValueBehavior: {
-                action: 'hide'
-            }
-        },
-        {
-            key: 'Date',
-            label: 'Date',
-            emptyValueBehavior: {
-                action: 'hide'
-            }
-        }
-    ],
-    valueClassMap: {
-        'Title (in English)': 'result-value-medium',
-        'Abbreviation': 'result-value-small',
-        'Date': 'result-value-small'
-    },
-    gridConfig: {
-        title: {
-            columnSpan: 'md:col-span-4',
-            startColumn: 'md:col-start-1'
-        },
-        date: {
-            columnSpan: 'md:col-span-1',
-            startColumn: 'md:col-start-6'
-        },
-        abbreviation: {
-            columnSpan: 'md:col-span-2',
-            startColumn: 'md:col-start-8'
-        }
-        
-    },
-    processData: (data) => {
-        if (!data) return null
-        return {
-            ...data,
-            Themes: data['Domestic Legal Provisions Themes'] // Map "Themes name" to "Themes"
-        }
+  keyLabelPairs: [
+    {
+      key: 'Title (in English)',
+      label: 'Name',
+      emptyValueBehavior: {
+        action: 'display',
+        fallback: 'No title available',
+      },
+    },
+    {
+      key: 'Abbreviation',
+      label: 'Abbreviation',
+      emptyValueBehavior: {
+        action: 'hide',
+      },
+    },
+    {
+      key: 'Date',
+      label: 'Date',
+      emptyValueBehavior: {
+        action: 'hide',
+      },
+    },
+  ],
+  valueClassMap: {
+    'Title (in English)': 'result-value-medium',
+    Abbreviation: 'result-value-small',
+    Date: 'result-value-small',
+  },
+  gridConfig: {
+    title: {
+      columnSpan: 'md:col-span-4',
+      startColumn: 'md:col-start-1',
+    },
+    date: {
+      columnSpan: 'md:col-span-1',
+      startColumn: 'md:col-start-6',
+    },
+    abbreviation: {
+      columnSpan: 'md:col-span-2',
+      startColumn: 'md:col-start-8',
+    },
+  },
+  processData: (data) => {
+    if (!data) return null
+    return {
+      ...data,
+      Themes: data['Domestic Legal Provisions Themes'], // Map "Themes name" to "Themes"
     }
-}
-
-<<<<<<< HEAD
-// Literature Card
-=======
+  },
+}
+
 export const regionalInstrumentCardConfig = {
-    keyLabelPairs: [
-        {
-            key: 'Abbreviation',
-            label: 'Abbreviation',
-            emptyValueBehavior: {
-                action: 'display',
-                fallback: 'No title available'
-            }
-        },
-        {
-            key: 'Date',
-            label: 'Date',
-            emptyValueBehavior: {
-                action: 'hide',
-            }
-        },
-        {
-            key: 'Title',
-            label: 'Title',
-            emptyValueBehavior: {
-                action: 'hide',
-            }
-        },
-    ],
-    valueClassMap: {
-        'Abbreviation': 'result-value-medium',
-        'Date': 'result-value-small',
-        'Title': 'result-value-small',
-    },
-    gridConfig: {
-        abbreviation: {
-            columnSpan: 'md:col-span-3',
-            startColumn: 'md:col-start-1'
-        },
-        title: {
-            columnSpan: 'md:col-span-4',
-            startColumn: 'md:col-start-4'
-        },
-        date: {
-            columnSpan: 'md:col-span-2',
-            startColumn: 'md:col-start-4'
-        },
-        
-    },
+  keyLabelPairs: [
+    {
+      key: 'Abbreviation',
+      label: 'Abbreviation',
+      emptyValueBehavior: {
+        action: 'display',
+        fallback: 'No title available',
+      },
+    },
+    {
+      key: 'Date',
+      label: 'Date',
+      emptyValueBehavior: {
+        action: 'hide',
+      },
+    },
+    {
+      key: 'Title',
+      label: 'Title',
+      emptyValueBehavior: {
+        action: 'hide',
+      },
+    },
+  ],
+  valueClassMap: {
+    Abbreviation: 'result-value-medium',
+    Date: 'result-value-small',
+    Title: 'result-value-small',
+  },
+  gridConfig: {
+    abbreviation: {
+      columnSpan: 'md:col-span-3',
+      startColumn: 'md:col-start-1',
+    },
+    title: {
+      columnSpan: 'md:col-span-4',
+      startColumn: 'md:col-start-4',
+    },
+    date: {
+      columnSpan: 'md:col-span-2',
+      startColumn: 'md:col-start-4',
+    },
+  },
 }
 
 export const internationalInstrumentCardConfig = {
-    keyLabelPairs: [
-        {
-            key: 'Name',
-            label: 'Name',
-            emptyValueBehavior: {
-                action: 'display',
-                fallback: 'No title available'
-            }
-        },
-                {
-            key: 'Date',
-            label: 'Date',
-            emptyValueBehavior: {
-                action: 'hide',
-            }
-        },
-    ],
-    valueClassMap: {
-        'Name': 'result-value-medium',
-        'Date': 'result-value-small',
-    },
-    gridConfig: {
-        name: {
-            columnSpan: 'md:col-span-3',
-            startColumn: 'md:col-start-1'
-        },
-         date: {
-            columnSpan: 'md:col-span-2',
-            startColumn: 'md:col-start-4'
-        },
-    },
-}
-
->>>>>>> 7217aca7
+  keyLabelPairs: [
+    {
+      key: 'Name',
+      label: 'Name',
+      emptyValueBehavior: {
+        action: 'display',
+        fallback: 'No title available',
+      },
+    },
+    {
+      key: 'Date',
+      label: 'Date',
+      emptyValueBehavior: {
+        action: 'hide',
+      },
+    },
+  ],
+  valueClassMap: {
+    Name: 'result-value-medium',
+    Date: 'result-value-small',
+  },
+  gridConfig: {
+    name: {
+      columnSpan: 'md:col-span-3',
+      startColumn: 'md:col-start-1',
+    },
+    date: {
+      columnSpan: 'md:col-span-2',
+      startColumn: 'md:col-start-4',
+    },
+  },
+}
+
 export const literatureCardConfig = {
-    keyLabelPairs: [
-        {
-            key: 'Title',
-            label: 'Title',
-            emptyValueBehavior: {
-                action: 'display',
-                fallback: 'No title available'
-            }
-        },
-        {
-            key: 'Author',
-            label: 'Author',
-            emptyValueBehavior: {
-                action: 'display',
-                fallback: 'No author available'
-            }
-        },
-        {
-            key: 'Publication Year',
-            label: 'Date',
-            emptyValueBehavior: {
-                action: 'display',
-                fallback: 'No year available'
-            }
-        },
-        {
-            key: 'Publication Title',
-            label: 'Publication',
-            emptyValueBehavior: {
-                action: 'display',
-                fallback: 'No publication available',
-                shouldDisplay: (data) => data['Item Type'] !== 'book'
-            }
-        },
-        {
-            key: 'Publisher',
-            label: 'Publisher',
-            emptyValueBehavior: {
-                action: 'display',
-                fallback: 'No publisher available',
-                shouldDisplay: (data) => data['Item Type'] === 'book'
-            }
-        }
-    ],
-    valueClassMap: {
-        Title: 'result-value-medium',
-        Author: 'result-value-small',
-        'Publication Year': 'result-value-small',
-        'Publication Title': 'result-value-small',
-        'Publisher': 'result-value-small'
-    },
-    gridConfig: {
-        title: {
-            columnSpan: 'md:col-span-4',
-            startColumn: 'md:col-start-1'
-        },
-        authorYear: {
-            columnSpan: 'md:col-span-8',
-            startColumn: 'md:col-start-5'
-        }
-    },
-    processData: (data) => {
-        if (!data) return null
-        return {
-            ...data,
-            Themes: data['Themes'] // Map "Themes name" to "Themes"
-        }
+  keyLabelPairs: [
+    {
+      key: 'Title',
+      label: 'Title',
+      emptyValueBehavior: {
+        action: 'display',
+        fallback: 'No title available',
+      },
+    },
+    {
+      key: 'Author',
+      label: 'Author',
+      emptyValueBehavior: {
+        action: 'display',
+        fallback: 'No author available',
+      },
+    },
+    {
+      key: 'Publication Year',
+      label: 'Date',
+      emptyValueBehavior: {
+        action: 'display',
+        fallback: 'No year available',
+      },
+    },
+    {
+      key: 'Publication Title',
+      label: 'Publication',
+      emptyValueBehavior: {
+        action: 'display',
+        fallback: 'No publication available',
+        shouldDisplay: (data) => data['Item Type'] !== 'book',
+      },
+    },
+    {
+      key: 'Publisher',
+      label: 'Publisher',
+      emptyValueBehavior: {
+        action: 'display',
+        fallback: 'No publisher available',
+        shouldDisplay: (data) => data['Item Type'] === 'book',
+      },
+    },
+  ],
+  valueClassMap: {
+    Title: 'result-value-medium',
+    Author: 'result-value-small',
+    'Publication Year': 'result-value-small',
+    'Publication Title': 'result-value-small',
+    Publisher: 'result-value-small',
+  },
+  gridConfig: {
+    title: {
+      columnSpan: 'md:col-span-4',
+      startColumn: 'md:col-start-1',
+    },
+    authorYear: {
+      columnSpan: 'md:col-span-8',
+      startColumn: 'md:col-start-5',
+    },
+  },
+  processData: (data) => {
+    if (!data) return null
+    return {
+      ...data,
+      Themes: data['Themes'], // Map "Themes name" to "Themes"
     }
-} +  },
+}