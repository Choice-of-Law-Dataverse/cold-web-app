--- conflicted
+++ resolved
@@ -7,86 +7,6 @@
 
 // Literature Page
 export const literatureConfig = {
-<<<<<<< HEAD
-    keyLabelPairs: [
-        {
-            key: 'Title',
-            label: 'Title',
-            emptyValueBehavior: {
-                action: 'display',
-                fallback: 'No title available'
-            }
-        },
-        {
-            key: 'Author',
-            label: 'Author',
-            emptyValueBehavior: {
-                action: 'display',
-                fallback: 'No author available'
-            }
-        },
-        {
-            key: 'Editor',
-            label: 'Editor',
-            emptyValueBehavior: {
-                action: 'hide'
-            }
-        },
-        {
-            key: 'Publication Year',
-            label: 'Date',
-            emptyValueBehavior: {
-                action: 'display',
-                fallback: 'No year available'
-            }
-        },
-        {
-            key: 'Publication Title',
-            label: 'Publication',
-            emptyValueBehavior: {
-                action: 'display',
-                fallback: 'No publication available',
-                shouldDisplay: (data) => data['Item Type'] !== 'book'
-            }
-        },
-        {
-            key: 'Publisher',
-            label: 'Publisher',
-            emptyValueBehavior: {
-                action: 'display',
-                fallback: 'No publisher available',
-                shouldDisplay: (data) => data['Item Type'] === 'book'
-            }
-        },
-        {
-            key: 'Url',
-            label: 'Link',
-            emptyValueBehavior: {
-                action: 'hide'
-            }
-        },
-        {
-            key: 'Abstract Note',
-            label: 'Abtract',
-            emptyValueBehavior: {
-                action: 'hide'
-            }
-        }
-    ],
-    valueClassMap: {
-        Title: 'result-value-medium',
-        Author: 'result-value-small',
-        Editor: 'result-value-small',
-        'Publication Year': 'result-value-small',
-        'Publication Title': 'result-value-small',
-        Publisher: 'result-value-small',
-        Themes: 'result-value-small',
-        'Manual Tags': 'result-value-small',
-        Jurisdictions: 'result-value-small',
-        'Related Literature': 'result-value-small',
-        'Abstract Note': 'result-value-small whitespace-pre-line'
-    }
-=======
   keyLabelPairs: [
     {
       key: 'Title',
@@ -157,41 +77,10 @@
     'Related Literature': 'result-value-small',
     'Abstract Note': 'result-value-small whitespace-pre-line',
   },
->>>>>>> 7217aca7
 }
 
 // Jurisdiction Page
 export const jurisdictionConfig = {
-<<<<<<< HEAD
-    keyLabelPairs: [
-        {
-            key: 'Jurisdictional Differentiator',
-            label: 'Jurisdictional Differentiator',
-            emptyValueBehavior: {
-                action: 'hide'
-            }
-        },
-        {
-            key: 'Specialist',
-            label: 'Specialists',
-            emptyValueBehavior: {
-                action: 'display',
-                fallback: 'No registered specialists — Contact us to become a specialist'
-            }
-        },
-        {
-            key: 'Literature',
-            label: 'Related Literature',
-            emptyValueBehavior: {
-                action: 'hide',
-            }
-        }
-    ],
-    valueClassMap: {
-        'Jurisdictional Differentiator': 'result-value-small',
-        Literature: 'result-value-small'
-    }
-=======
   keyLabelPairs: [
     {
       key: 'Jurisdiction Summary',
@@ -230,68 +119,10 @@
     // 'Legal Family': 'result-value-small', // not needed in detail section
     'Related Literature': 'result-value-small',
   },
->>>>>>> 7217aca7
 }
 
 // Question Page
 export const questionConfig = {
-<<<<<<< HEAD
-    keyLabelPairs: [
-        {
-            key: 'Question',
-            label: 'Question',
-            emptyValueBehavior: {
-                action: 'display',
-                fallback: 'No question available'
-            }
-        },
-        {
-            key: 'Answer',
-            label: 'Answer',
-            emptyValueBehavior: {
-                action: 'display',
-                fallback: 'No answer available'
-            }
-        },
-        {
-            key: 'More Information',
-            label: 'More Information',
-            emptyValueBehavior: {
-                action: 'hide'
-            }
-        },
-        {
-            key: 'Domestic Legal Provisions',
-            label: 'Source',
-            emptyValueBehavior: {
-                action: 'hide'
-            }
-        },
-        {
-            key: 'Court Decisions ID',
-            label: 'Related Court Decisions',
-            emptyValueBehavior: {
-                action: 'display',
-                fallback: 'No related court decisions'
-            }
-        },
-        {
-            key: 'Related Literature',
-            label: '',
-            emptyValueBehavior: {
-                action: 'display',
-                fallback: 'No related literature'
-            }
-        }
-    ],
-    valueClassMap: {
-        Question: 'result-value-medium',
-        Answer: 'result-value-large',
-        'Domestic Legal Provisions': 'result-value-small',
-        'More Information': 'result-value-small whitespace-pre-line',
-        'Court Decisions ID': 'result-value-small'
-    }
-=======
   keyLabelPairs: [
     {
       key: 'Question',
@@ -349,80 +180,10 @@
     'Court Decisions ID': 'result-value-small',
     'Related Literature': 'result-value-small',
   },
->>>>>>> 7217aca7
 }
 
 // Legal Instrument (Domestic Instrument) Page
 export const legalInstrumentConfig = {
-<<<<<<< HEAD
-    keyLabelPairs: [
-        {
-            key: 'Title (in English)',
-            label: 'Name',
-            emptyValueBehavior: {
-                action: 'display',
-                fallback: 'No title available'
-            }
-        },
-        {
-            key: 'Official Title',
-            label: 'Official Title',
-            emptyValueBehavior: {
-                action: 'hide'
-            }
-        },
-        {
-            key: 'Date',
-            label: 'Date',
-            emptyValueBehavior: {
-                action: 'hide',
-                shouldHide: (data) => {
-                    return data && (data['Entry Into Force'] || data['Publication Date'])
-                }
-            }
-        },
-        {
-            key: 'Abbreviation',
-            label: 'Abbreviation',
-            emptyValueBehavior: {
-                action: 'hide'
-            }
-        },
-        {
-            key: 'Entry Into Force',
-            label: 'Entry Into Force',
-            emptyValueBehavior: {
-                action: 'hide'
-            }
-        },
-        {
-            key: 'Publication Date',
-            label: 'Publication Date',
-            emptyValueBehavior: {
-                action: 'hide'
-            }
-        },
-        {
-            key: 'Domestic Legal Provisions',
-            label: 'Selected Provisions',
-            emptyValueBehavior: {
-                action: 'hide'
-            }
-        }
-    ],
-    valueClassMap: {
-        'Title (in English)': 'result-value-medium',
-        'Official Title': 'result-value-small',
-        Date: 'result-value-small',
-        Abbreviation: 'result-value-small',
-        'Entry Into Force': 'result-value-small',
-        'Publication Date': 'result-value-small',
-        'Domestic Legal Provisions': 'result-value-small',
-        Themes: 'result-value-small',
-        'Manual Tags': 'result-value-small',
-        'Related Literature': 'result-value-small'
-    }
-=======
   keyLabelPairs: [
     {
       key: 'Title (in English)',
@@ -575,151 +336,10 @@
     'Related Literature': 'result-value-small',
     'Selected Provisions': 'result-value-small',
   },
->>>>>>> 7217aca7
 }
 
 // Court Decision Page
 export const courtDecisionConfig = {
-<<<<<<< HEAD
-    keyLabelPairs: [
-        {
-            key: 'Case Title',
-            label: 'Case Title',
-            emptyValueBehavior: {
-                action: 'display',
-                fallback: 'No case title available',
-                getFallback: (data) => {
-                    if (!data) {
-                        return 'No case citation available';
-                    }
-                    const title = data['Case Title'];
-                    return !title || title.trim() === 'NA'
-                        ? data['Case Citation'] || 'No case citation available'
-                        : title;
-                }
-            }
-        },
-        {
-            key: 'Publication Date ISO',
-            label: 'Publication Date',
-            emptyValueBehavior: {
-                action: 'display',
-                fallback: 'No publication date available'
-            }
-        },
-        {
-            key: 'Date of Judgment',
-            label: 'Judgment Date',
-            emptyValueBehavior: {
-                action: 'hide'
-            }
-        },
-        {
-            key: 'Instance',
-            label: 'Instance',
-            emptyValueBehavior: {
-                action: 'display',
-                fallback: 'No instance information available'
-            }
-        },
-        {
-            key: 'Abstract',
-            label: 'Abstract',
-            emptyValueBehavior: {
-                action: 'hide'
-            }
-        },
-        {
-            key: 'Relevant Facts',
-            label: 'Relevant Facts',
-            emptyValueBehavior: {
-                action: 'hide'
-            }
-        },
-        {
-            key: 'PIL Provisions',
-            label: 'PIL Provisions',
-            emptyValueBehavior: {
-                action: 'hide'
-            }
-        },
-        {
-            key: 'Text of the Relevant Legal Provisions',
-            label: 'Text of the Relevant Legal Provisions',
-            emptyValueBehavior: {
-                action: 'hide'
-            }
-        },
-        {
-            key: 'Choice of Law Issue',
-            label: 'Choice of Law Issue',
-            emptyValueBehavior: {
-                action: 'hide'
-            }
-        },
-        {
-            key: "Court's Position",
-            label: "Court's Position",
-            emptyValueBehavior: {
-                action: 'hide'
-            }
-        },
-        {
-            key: 'Quote',
-            label: 'Quote',
-            emptyValueBehavior: {
-                action: 'hide'
-            }
-        },
-        {
-            key: 'Case Citation',
-            label: 'Case Citation',
-            emptyValueBehavior: {
-                action: 'display',
-                fallback: 'No case citation available'
-            }
-        },
-        {
-            key: 'Original Text',
-            label: 'Full Text',
-            emptyValueBehavior: {
-                action: 'hide'
-            }
-        },
-        {
-            key: 'English Translation',
-            label: 'Full Text of the Decision in English',
-            emptyValueBehavior: {
-                action: 'hide'
-            }
-        },
-        {
-            key: 'Related Literature',
-            label: '',
-            emptyValueBehavior: {
-                action: 'hide'
-            }
-        }
-    ],
-    valueClassMap: {
-        'Case Title': 'result-value-medium',
-        'Publication Date ISO': 'result-value-small',
-        'Date of Judgment': 'result-value-small',
-        Instance: 'result-value-small',
-        Abstract: 'result-value-small whitespace-pre-line',
-        'Relevant Facts': 'result-value-small whitespace-pre-line',
-        'PIL Provisions': 'result-value-small whitespace-pre-line',
-        'Choice of Law Issue': 'result-value-small whitespace-pre-line',
-        "Court's Position": 'result-value-small whitespace-pre-line',
-        'Text of the Relevant Legal Provisions': 'result-value-small whitespace-pre-line',
-        'Quote': 'result-value-small whitespace-pre-line',
-        'Case Citation': 'result-value-small-citation',
-        'Original Text': 'result-value-small whitespace-pre-line',
-        'English Translation': 'result-value-small whitespace-pre-line',
-        'Related Literature': 'result-value-small'
-    }
-}
-=======
   keyLabelPairs: [
     {
       key: 'Case Title',
@@ -852,5 +472,4 @@
   { label: 'Methodology', key: 'methodology', path: '/learn/methodology' },
   { label: 'Glossary', key: 'glossary', path: '/learn/glossary' },
   { label: 'Data Sets', key: 'data-sets', path: '/learn/data-sets' },
-]
->>>>>>> 7217aca7
+]