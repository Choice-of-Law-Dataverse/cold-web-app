<template>
  <UCard class="cold-ucard">
    <div class="popular-searches-container">
      <h2 class="popular-title">Temporary Jurisdiction Picker</h2>
      <div class="suggestions">
        <USelectMenu
          searchable
          searchable-placeholder="Search a Jurisdiction..."
          class="w-72 lg:w-96 cold-uselectmenu"
          placeholder="Pick a Jurisdiction"
          :options="countries"
          v-model="selectedCountry"
          @change="navigateToCountry"
          size="xl"
        />
      </div>
    </div>
  </UCard>
</template>

<script setup>
// Import Nuxt's `useRouter` composable for navigation
import { useRouter } from 'vue-router'
import { ref, onMounted } from 'vue'

// Reactive state
const countries = ref([])
const selectedCountry = ref(null)

// Fetch jurisdictions from the text file
async function fetchJurisdictions() {
  try {
    const response = await fetch('/temp_jurisdictions.txt') // Path to the file in `public`
    if (!response.ok) throw new Error('Failed to load jurisdictions file')
    const text = await response.text()
    countries.value = text
      .split('\n')
      .map((country) => country.trim())
      .filter(Boolean) // Split and clean the list
  } catch (error) {
    console.error(error)
    countries.value = [] // Fallback to an empty list if there's an error
  }
}

// Nuxt Router instance
const router = useRouter()

const navigateToCountry = async (country) => {
  if (country) {
<<<<<<< HEAD
    try {
      const response = await fetch(
        `https://restcountries.com/v3.1/name/${country}?fields=cca2`
      )
      const data = await response.json()

      if (data && data[0] && data[0].cca2) {
        const isoCode = data[0].cca2.toLowerCase() // Convert to lowercase
        router.push(`/jurisdiction/${isoCode}`)
      } else {
        console.error(`ISO2 code not found for country: ${country}`)
      }
    } catch (error) {
      console.error('Error fetching ISO2 code:', error)
    }
=======
    const formattedCountry = country.replace(/\s+/g, '_').toLowerCase() // Format the country name
    router.push(`/jurisdiction/${formattedCountry}`)
>>>>>>> f2c26d82
  }
}

// Load the jurisdictions when the component is mounted
onMounted(() => {
  fetchJurisdictions()
})
</script>

<style scoped>
.popular-searches-container {
  display: flex;
  align-items: center;
  gap: 48px; /* Space between items */
}

.popular-title {
  white-space: nowrap; /* Prevents the title from wrapping to a new line */
}

.suggestions {
  display: flex;
  flex-wrap: wrap;
  gap: 36px; /* Space between each suggestion link */
}
</style><|MERGE_RESOLUTION|>--- conflicted
+++ resolved
@@ -48,7 +48,6 @@
 
 const navigateToCountry = async (country) => {
   if (country) {
-<<<<<<< HEAD
     try {
       const response = await fetch(
         `https://restcountries.com/v3.1/name/${country}?fields=cca2`
@@ -64,10 +63,6 @@
     } catch (error) {
       console.error('Error fetching ISO2 code:', error)
     }
-=======
-    const formattedCountry = country.replace(/\s+/g, '_').toLowerCase() // Format the country name
-    router.push(`/jurisdiction/${formattedCountry}`)
->>>>>>> f2c26d82
   }
 }
 
