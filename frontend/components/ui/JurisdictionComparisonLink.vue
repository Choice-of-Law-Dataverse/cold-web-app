--- conflicted
+++ resolved
@@ -31,8 +31,7 @@
 
 <script setup>
 import { useRoute } from 'vue-router'
-import { computed, onMounted } from 'vue'
-import { useJurisdictionComparison } from '@/composables/useJurisdictionComparison'
+import { computed } from 'vue'
 
 // Accept processedAnswerData as a prop from parent
 defineProps({
@@ -43,37 +42,17 @@
 })
 
 const route = useRoute()
-const { data: jurisdictions } = useJurisdictions()
 
 // Get the ISO3 code from the route params
 const iso3Code = computed(() => {
   return route.params.id?.toUpperCase()
 })
 
-<<<<<<< HEAD
-// Computed property to get 2 random ISO3 codes (excluding current jurisdiction)
-const randomJurisdictionCodes = computed(() => {
-  const availableOptions = jurisdictions.value.filter(
-    (option) =>
-      option.alpha3Code &&
-      option.alpha3Code.toUpperCase() !== iso3Code.value &&
-      option.label !== 'Loading…'
-  )
-
-  if (availableOptions.length < 2) {
-    return ['che', 'bra'] // fallback to original codes
-  }
-
-  // Shuffle array and take first 2
-  const shuffled = [...availableOptions].sort(() => Math.random() - 0.5)
-  return shuffled.slice(0, 2).map((option) => option.alpha3Code.toLowerCase())
-=======
 // Computed property to choose a fixed second jurisdiction code
 // Use 'ago' by default; if current is 'ago', use 'arg'
 const secondJurisdictionCode = computed(() => {
   const current = iso3Code.value?.toLowerCase()
   return current === 'ago' ? 'arg' : 'ago'
->>>>>>> ab59ea01
 })
 
 // Computed property for the complete comparison URL
