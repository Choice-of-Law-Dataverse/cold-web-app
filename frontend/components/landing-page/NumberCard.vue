<template>
  <UCard class="cold-ucard">
    <h2 class="popular-title">{{ title }}</h2>
    <div class="number-container">
<<<<<<< HEAD
      <span v-if="!loading && !error">{{ number ?? 0 }}</span>
      <span v-else-if="loading"><LoadingNumber /></span>
=======
      <span v-if="!showLoading && !error">{{ displayedNumber }}</span>
      <span v-else-if="showLoading"><LoadingNumber /></span>
>>>>>>> ab59ea01
      <span v-else>Error</span>
    </div>
    <div class="link-container">
      <a :href="buttonLink">
        <UButton
          class="suggestion-button"
          variant="link"
          icon="i-material-symbols:arrow-forward"
          trailing
        >
          {{ buttonText }}
        </UButton>
      </a>
    </div>
  </UCard>
</template>

<script setup>
<<<<<<< HEAD
import { computed } from 'vue'
import { useNumberCount } from '~/composables/useNumberCount'
=======
import { ref, onMounted, watch, computed } from 'vue'
>>>>>>> ab59ea01
import LoadingNumber from '@/components/layout/LoadingNumber.vue'
const props = defineProps({
  title: { type: String, required: true },
  buttonText: { type: String, required: true },
  buttonLink: { type: String, required: true },
  tableName: { type: String, required: true },
  // Optional manual override; when provided, the API will not be called
  overrideNumber: { type: [Number, String], required: false, default: null },
})

<<<<<<< HEAD
// Use the composable for data fetching
const {
  data: number,
  isLoading: loading,
  error,
} = useNumberCount(computed(() => props.tableName))
=======
const number = ref(null)
const loading = ref(true)
const error = ref(false)

const config = useRuntimeConfig()

async function fetchNumber() {
  // If manual override is provided, skip fetching and stop loading
  if (props.overrideNumber !== null && props.overrideNumber !== undefined) {
    loading.value = false
    error.value = false
    return
  }
  loading.value = true
  error.value = false
  try {
    const body = {
      search_string: '',
      filters: [
        {
          column: 'tables',
          values: [props.tableName],
        },
      ],
    }
    const response = await fetch(`${config.public.apiBaseUrl}/search/`, {
      method: 'POST',
      headers: {
        authorization: `Bearer ${config.public.FASTAPI}`,
        'Content-Type': 'application/json',
      },
      body: JSON.stringify(body),
    })
    if (!response.ok) throw new Error('API error')
    const data = await response.json()
    number.value = data.total_matches ?? 0
  } catch (e) {
    error.value = true
    number.value = 0
  } finally {
    loading.value = false
  }
}

onMounted(fetchNumber)
watch(() => props.tableName, fetchNumber)
// If override switches from/to provided, re-evaluate loading state
watch(
  () => props.overrideNumber,
  () => {
    if (props.overrideNumber !== null && props.overrideNumber !== undefined) {
      loading.value = false
      error.value = false
    } else {
      fetchNumber()
    }
  }
)

const displayedNumber = computed(() =>
  props.overrideNumber !== null && props.overrideNumber !== undefined
    ? props.overrideNumber
    : number.value
)
const showLoading = computed(
  () =>
    props.overrideNumber === null &&
    props.overrideNumber === undefined &&
    loading.value
)
>>>>>>> ab59ea01
</script>

<style scoped>
h2 {
  text-align: center;
}
.number-container {
  display: flex;
  justify-content: center;
  align-items: center;
  font-size: 90px;
  font-weight: 700;
}
.link-container {
  display: flex;
  justify-content: center;
}
</style><|MERGE_RESOLUTION|>--- conflicted
+++ resolved
@@ -2,13 +2,10 @@
   <UCard class="cold-ucard">
     <h2 class="popular-title">{{ title }}</h2>
     <div class="number-container">
-<<<<<<< HEAD
-      <span v-if="!loading && !error">{{ number ?? 0 }}</span>
+      <span v-if="!loading && !error">{{
+        number ?? props.overrideNumber ?? 0
+      }}</span>
       <span v-else-if="loading"><LoadingNumber /></span>
-=======
-      <span v-if="!showLoading && !error">{{ displayedNumber }}</span>
-      <span v-else-if="showLoading"><LoadingNumber /></span>
->>>>>>> ab59ea01
       <span v-else>Error</span>
     </div>
     <div class="link-container">
@@ -27,12 +24,8 @@
 </template>
 
 <script setup>
-<<<<<<< HEAD
-import { computed } from 'vue'
+import { computed, computed } from 'vue'
 import { useNumberCount } from '~/composables/useNumberCount'
-=======
-import { ref, onMounted, watch, computed } from 'vue'
->>>>>>> ab59ea01
 import LoadingNumber from '@/components/layout/LoadingNumber.vue'
 const props = defineProps({
   title: { type: String, required: true },
@@ -43,85 +36,14 @@
   overrideNumber: { type: [Number, String], required: false, default: null },
 })
 
-<<<<<<< HEAD
 // Use the composable for data fetching
 const {
   data: number,
   isLoading: loading,
   error,
-} = useNumberCount(computed(() => props.tableName))
-=======
-const number = ref(null)
-const loading = ref(true)
-const error = ref(false)
-
-const config = useRuntimeConfig()
-
-async function fetchNumber() {
-  // If manual override is provided, skip fetching and stop loading
-  if (props.overrideNumber !== null && props.overrideNumber !== undefined) {
-    loading.value = false
-    error.value = false
-    return
-  }
-  loading.value = true
-  error.value = false
-  try {
-    const body = {
-      search_string: '',
-      filters: [
-        {
-          column: 'tables',
-          values: [props.tableName],
-        },
-      ],
-    }
-    const response = await fetch(`${config.public.apiBaseUrl}/search/`, {
-      method: 'POST',
-      headers: {
-        authorization: `Bearer ${config.public.FASTAPI}`,
-        'Content-Type': 'application/json',
-      },
-      body: JSON.stringify(body),
-    })
-    if (!response.ok) throw new Error('API error')
-    const data = await response.json()
-    number.value = data.total_matches ?? 0
-  } catch (e) {
-    error.value = true
-    number.value = 0
-  } finally {
-    loading.value = false
-  }
-}
-
-onMounted(fetchNumber)
-watch(() => props.tableName, fetchNumber)
-// If override switches from/to provided, re-evaluate loading state
-watch(
-  () => props.overrideNumber,
-  () => {
-    if (props.overrideNumber !== null && props.overrideNumber !== undefined) {
-      loading.value = false
-      error.value = false
-    } else {
-      fetchNumber()
-    }
-  }
+} = useNumberCount(
+  computed(() => (props.overrideNumber ? undefined : props.tableName))
 )
-
-const displayedNumber = computed(() =>
-  props.overrideNumber !== null && props.overrideNumber !== undefined
-    ? props.overrideNumber
-    : number.value
-)
-const showLoading = computed(
-  () =>
-    props.overrideNumber === null &&
-    props.overrideNumber === undefined &&
-    loading.value
-)
->>>>>>> ab59ea01
 </script>
 
 <style scoped>
