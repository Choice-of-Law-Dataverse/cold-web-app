--- conflicted
+++ resolved
@@ -11,13 +11,8 @@
             <SearchFilters
               :options="jurisdictions"
               v-model="currentJurisdictionFilter"
-<<<<<<< HEAD
-              class="w-full sm:w-auto"
+              class="w-full lg:w-60 flex-shrink-0"
               :showAvatars="true"
-=======
-              class="w-full lg:w-60 flex-shrink-0"
-              showAvatars="true"
->>>>>>> e50b3afe
             />
             <SearchFilters
               :options="themeOptions"
