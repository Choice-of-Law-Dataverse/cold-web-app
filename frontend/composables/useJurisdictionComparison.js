--- conflicted
+++ resolved
@@ -4,13 +4,6 @@
 const currentJurisdictionFilter1 = ref([])
 const currentJurisdictionFilter2 = ref([])
 const currentJurisdictionFilter3 = ref([])
-<<<<<<< HEAD
-=======
-const jurisdictionOptions = ref([{ label: 'Loading…' }])
-const loadingJurisdictions = ref(true)
-// Controls whether a third jurisdiction column is shown
-const showThirdColumn = ref(false)
->>>>>>> ab59ea01
 
 export function useJurisdictionComparison() {
   // Create computed array for easier iteration
@@ -66,12 +59,8 @@
     currentJurisdictionFilter1,
     currentJurisdictionFilter2,
     currentJurisdictionFilter3,
-<<<<<<< HEAD
-=======
-    jurisdictionOptions,
-    loadingJurisdictions,
+
     showThirdColumn,
->>>>>>> ab59ea01
 
     // Computed
     jurisdictionFilters,
